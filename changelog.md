# Release Notes

## 1.0.1

- fix New-PSCredential returning more than the Credential object when using KeyVault storage

## 1.0
<<<<<<< HEAD
* Initial release of PSCredentialTools
=======
>>>>>>> 0f86e25b

- Initial release of PSCredentialManager<|MERGE_RESOLUTION|>--- conflicted
+++ resolved
@@ -5,9 +5,5 @@
 - fix New-PSCredential returning more than the Credential object when using KeyVault storage
 
 ## 1.0
-<<<<<<< HEAD
-* Initial release of PSCredentialTools
-=======
->>>>>>> 0f86e25b
 
 - Initial release of PSCredentialManager