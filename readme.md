--- conflicted
+++ resolved
@@ -1,12 +1,7 @@
-<<<<<<< HEAD
-#PSCredentialTools
-=======
 # PSCredentialManager
->>>>>>> 0f86e25b
 
 PSCredentialTools provides methods for securly generating, storing and retrieving credentials and other sensitive data for use in PowerShell scripts and Desired State Configurations. Credentials can be saved to disk, encrypted with either a pre-shared-key or with a PKI certificate. Credentials can also be stored in Azure KeyVault as an Azure KeyVault Secret.
 
-<<<<<<< HEAD
 PSCredentialTools includes the following cmdlets
 *   Export-PSCredential: encrypts and saves a PowerShell Credential object to file or to Azure KeyVault
 *   Import-PSCredential: decrypts a previously saved Credential back into a PowerShell Credential object
@@ -15,8 +10,6 @@
 *   ConvertTo-FIPSSecureString: Converts a previously encrypted SecureString with a pre-shared-key back into a PowerShell SecureString object.
 *   ConvertFrom-PKISecureString: Converts a PowerShell SecureString object into encrypted text using a provided certificate's Public Key
 *   ConvertTo-PKISecureString: Converts a previously encrypted SecureString back into a PowerShell SecureString object using the provided certificate's Private Key
-=======
-PSCredentialManager includes the following cmdlets:
 
 - Export-PSCredential: encrypts and saves a PowerShell Credential object to file or to Azure KeyVault
 - Import-PSCredential: decrypts a previously saved Credential back into a PowerShell Credential object
@@ -24,5 +17,4 @@
 - ConvertFrom-FIPSSecureString: Converts a PowerShell SecureString object into encypted text, using a pre-shared-key. It uses the FIPS compliant AES Crypto Provider.
 - ConvertTo-FIPSSecureString: Converts a previously encrypted SecureString with a pre-shared-key back into a PowerShell SecureString object.
 - ConvertFrom-PKISecureString: Converts a PowerShell SecureString object into encrypted text using a provided certificate's Public Key
-- ConvertTo-PKISecureString: Converts a previously encrypted SecureString back into a PowerShell SecureString object using the provided certificate's Private Key
->>>>>>> 0f86e25b
+- ConvertTo-PKISecureString: Converts a previously encrypted SecureString back into a PowerShell SecureString object using the provided certificate's Private Key